--- conflicted
+++ resolved
@@ -10,16 +10,12 @@
 use crate::derivative::Derivative;
 use core::cmp::Ordering;
 use std::collections::{BTreeMap, HashSet};
-<<<<<<< HEAD
 #[cfg(not(feature = "dangerous_pointer"))]
 use std::sync::Arc;
-=======
 use super::visualize::*;
 use super::pointers::*;
 use std::num::NonZeroUsize;
 use nonzero::nonzero as nz;
-
->>>>>>> 88269fa4
 
 /// A dual node is either a blossom or a vertex
 #[derive(Derivative, Clone)]
@@ -937,15 +933,12 @@
         debug_assert_eq!(touching_children.len(), nodes_circle.len(), "circle length mismatch");
         let local_node_index = interface.nodes_length;
         let node_index = interface.nodes_count();
-<<<<<<< HEAD
+        let defect_size = nodes_circle.iter().map(|iter| iter.read_recursive().defect_size).reduce(|a, b| a.saturating_add(b.get())).unwrap();
+
         let blossom_node_ptr = if !interface.is_fusion
             && local_node_index < interface.nodes.len()
             && interface.nodes[local_node_index].is_some()
         {
-=======
-        let defect_size = nodes_circle.iter().map(|iter| iter.read_recursive().defect_size).reduce(|a, b| a.saturating_add(b.get())).unwrap();
-        let blossom_node_ptr = if !interface.is_fusion && local_node_index < interface.nodes.len() && interface.nodes[local_node_index].is_some() {
->>>>>>> 88269fa4
             let node_ptr = interface.nodes[local_node_index].take().unwrap();
             let mut node = node_ptr.write();
             node.index = node_index;
